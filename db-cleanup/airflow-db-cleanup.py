--- conflicted
+++ resolved
@@ -1,8 +1,4 @@
-<<<<<<< HEAD
-from airflow.models import DAG, DagRun, TaskInstance, Log, XCom, SlaMiss, DagModel
-=======
-from airflow.models import DAG, DagRun, TaskInstance, Log, XCom, SlaMiss, Variable
->>>>>>> ff473b9f
+from airflow.models import DAG, DagRun, TaskInstance, Log, XCom, SlaMiss, DagModel, Variable
 from airflow.jobs import BaseJob
 from airflow.models import settings
 from airflow.operators import PythonOperator
